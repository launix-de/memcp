/*
Copyright (C) 2023-2024  Carl-Philip Hänsch
Copyright (C) 2013  Pieter Kelchtermans (originally licensed unter WTFPL 2.0)

    This program is free software: you can redistribute it and/or modify
    it under the terms of the GNU General Public License as published by
    the Free Software Foundation, either version 3 of the License, or
    (at your option) any later version.

    This program is distributed in the hope that it will be useful,
    but WITHOUT ANY WARRANTY; without even the implied warranty of
    MERCHANTABILITY or FITNESS FOR A PARTICULAR PURPOSE.  See the
    GNU General Public License for more details.

    You should have received a copy of the GNU General Public License
    along with this program.  If not, see <https://www.gnu.org/licenses/>.
*/
/*
 * A minimal Scheme interpreter, as seen in lis.py and SICP
 * http://norvig.com/lispy.html
 * http://mitpress.mit.edu/sicp/full-text/sicp/book/node77.html
 *
 * Pieter Kelchtermans 2013
 * LICENSE: WTFPL 2.0
 */
package scm

import "math"

func init_alu() {
	// string functions
	DeclareTitle("Arithmetic / Logic")

	Declare(&Globalenv, &Declaration{
		"int?", "tells if the value is a integer",
		1, 1,
		[]DeclarationParameter{
			DeclarationParameter{"value", "any", "value"},
		}, "bool",
		func(a ...Scmer) Scmer {
			return NewBool(auxTag(a[0].aux) == tagInt)
		},
		true,
	})
	Declare(&Globalenv, &Declaration{
		"number?", "tells if the value is a number",
		1, 1,
		[]DeclarationParameter{
			DeclarationParameter{"value", "any", "value"},
		}, "bool",
		func(a ...Scmer) Scmer {
			tag := auxTag(a[0].aux)
			return NewBool(tag == tagFloat || tag == tagInt)
		},
		true,
	})
	Declare(&Globalenv, &Declaration{
		"+", "adds two or more numbers",
		2, 1000,
		[]DeclarationParameter{
			DeclarationParameter{"value...", "number", "values to add"},
		}, "number",
		func(a ...Scmer) Scmer {
<<<<<<< HEAD
			// Fast path: accumulate ints until first non-int, then promote to float if needed
			var sumInt int64
			i := 0
			for i < len(a) {
				v := a[i]
				if v.IsInt() {
					sumInt += v.Int()
					i++
					continue
				}
				break
			}
			if i == len(a) {
				return NewInt(sumInt)
			}
			// Promote to float and continue
			sumFloat := float64(sumInt)
			for ; i < len(a); i++ {
				v := a[i]
				if v.IsNil() {
					return NewNil()
				}
				sumFloat += v.Float()
			}
			return NewFloat(sumFloat)
=======
			// Return nil if any argument is nil
			for _, i := range a {
				if i == nil {
					return nil
				}
			}
			// Fast path: if all args are int64, keep result as int64
			allInts := true
			sumInt := int64(0)
			for _, i := range a {
				if v, ok := i.(int64); ok {
					sumInt += v
				} else {
					allInts = false
					break
				}
			}
			if allInts {
				return sumInt
			}
			// Fallback: accumulate as float64 for mixed types
			sumFloat := float64(0)
			for _, i := range a {
				sumFloat += ToFloat(i)
			}
			return sumFloat
>>>>>>> de0f4189
		},
		true,
	})
	Declare(&Globalenv, &Declaration{
		"-", "subtracts two or more numbers from the first one",
		2, 1000,
		[]DeclarationParameter{
			DeclarationParameter{"value...", "number", "values"},
		}, "number",
		func(a ...Scmer) Scmer {
<<<<<<< HEAD
			// Nil short-circuit
			for _, v := range a {
				if v.IsNil() {
					return NewNil()
				}
			}
			// Int-first, then promote to float if needed
			if a[0].IsInt() {
				diffInt := a[0].Int()
				i := 1
				for i < len(a) && a[i].IsInt() {
					diffInt -= a[i].Int()
					i++
				}
				if i == len(a) {
					return NewInt(diffInt)
				}
				diffFloat := float64(diffInt)
				for ; i < len(a); i++ {
					diffFloat -= a[i].Float()
				}
				return NewFloat(diffFloat)
			}
			// Float mode from the start
			diffFloat := a[0].Float()
			for i := 1; i < len(a); i++ {
				diffFloat -= a[i].Float()
			}
			return NewFloat(diffFloat)
=======
			// Return nil if any argument is nil
			for _, v := range a {
				if v == nil {
					return nil
				}
			}
			// If all args are ints, keep int64
			allInts := true
			diffInt := int64(0)
			if v0, ok := a[0].(int64); ok {
				diffInt = v0
				for _, i := range a[1:] {
					if vv, ok := i.(int64); ok {
						diffInt -= vv
					} else {
						allInts = false
						break
					}
				}
				if allInts {
					return diffInt
				}
			}
			// Fallback to float arithmetic
			diffFloat := ToFloat(a[0])
			for _, i := range a[1:] {
				diffFloat -= ToFloat(i)
			}
			return diffFloat
>>>>>>> de0f4189
		},
		true,
	})
	Declare(&Globalenv, &Declaration{
		"*", "multiplies two or more numbers",
		2, 1000,
		[]DeclarationParameter{
			DeclarationParameter{"value...", "number", "values"},
		}, "number",
		func(a ...Scmer) Scmer {
<<<<<<< HEAD
			// Nil short-circuit
			for _, v := range a {
				if v.IsNil() {
					return NewNil()
				}
			}
			// Int-first multiply, then promote to float if needed
			if a[0].IsInt() {
				prodInt := a[0].Int()
				i := 1
				for i < len(a) && a[i].IsInt() {
					prodInt *= a[i].Int()
					i++
				}
				if i == len(a) {
					return NewInt(prodInt)
				}
				prodFloat := float64(prodInt)
				for ; i < len(a); i++ {
					prodFloat *= a[i].Float()
				}
				return NewFloat(prodFloat)
			}
			// Float mode from the start
			prodFloat := a[0].Float()
			for i := 1; i < len(a); i++ {
				prodFloat *= a[i].Float()
			}
			return NewFloat(prodFloat)
=======
			// Return nil if any argument is nil
			for _, v := range a {
				if v == nil {
					return nil
				}
			}
			// If all args are ints, keep int64
			allInts := true
			prodInt := int64(1)
			if v0, ok := a[0].(int64); ok {
				prodInt = v0
				for _, i := range a[1:] {
					if vv, ok := i.(int64); ok {
						prodInt *= vv
					} else {
						allInts = false
						break
					}
				}
				if allInts {
					return prodInt
				}
			}
			// Fallback to float arithmetic
			prodFloat := ToFloat(a[0])
			for _, i := range a[1:] {
				prodFloat *= ToFloat(i)
			}
			return prodFloat
>>>>>>> de0f4189
		},
		true,
	})
	Declare(&Globalenv, &Declaration{
		"/", "divides two or more numbers from the first one",
		2, 1000,
		[]DeclarationParameter{
			DeclarationParameter{"value...", "number", "values"},
		}, "number",
		func(a ...Scmer) Scmer {
<<<<<<< HEAD
			// Nil short-circuit
			for _, v := range a {
				if v.IsNil() {
					return NewNil()
				}
			}
			v := a[0].Float()
=======
			// Return nil if any argument is nil
			for _, v := range a {
				if v == nil {
					return nil
				}
			}
			v := ToFloat(a[0])
>>>>>>> de0f4189
			for _, i := range a[1:] {
				v /= i.Float()
			}
			return NewFloat(v)
		},
		true,
	})
	Declare(&Globalenv, &Declaration{
		"<=", "compares two numbers or strings",
		2, 2,
		[]DeclarationParameter{
			DeclarationParameter{"value...", "any", "values"},
		}, "bool",
		func(a ...Scmer) Scmer {
			return NewBool(!Less(a[1], a[0]))
		},
		true,
	})
	Declare(&Globalenv, &Declaration{
		"<", "compares two numbers or strings",
		2, 2,
		[]DeclarationParameter{
			DeclarationParameter{"value...", "any", "values"},
		}, "bool",
		func(a ...Scmer) Scmer {
			return NewBool(Less(a[0], a[1]))
		},
		true,
	})
	Declare(&Globalenv, &Declaration{
		">", "compares two numbers or strings",
		2, 2,
		[]DeclarationParameter{
			DeclarationParameter{"value...", "any", "values"},
		}, "bool",
		func(a ...Scmer) Scmer {
			return NewBool(Less(a[1], a[0]))
		},
		true,
	})
	Declare(&Globalenv, &Declaration{
		">=", "compares two numbers or strings",
		2, 2,
		[]DeclarationParameter{
			DeclarationParameter{"value...", "any", "values"},
		}, "bool",
		func(a ...Scmer) Scmer {
			return NewBool(!Less(a[0], a[1]))
		},
		true,
	})
	Declare(&Globalenv, &Declaration{
		"equal?", "compares two values of the same type, (equal? nil nil) is true",
		2, 2,
		[]DeclarationParameter{
			DeclarationParameter{"value...", "any", "values"},
		}, "bool",
		func(a ...Scmer) Scmer {
			return NewBool(Equal(a[0], a[1]))
		},
		true,
	})
	Declare(&Globalenv, &Declaration{
		"equal??", "performs a SQL compliant sloppy equality check on primitive values (number, int, string, bool. nil), strings are compared case insensitive, (equal? nil nil) is nil",
		2, 2,
		[]DeclarationParameter{
			DeclarationParameter{"value...", "any", "values"},
		}, "bool",
		func(a ...Scmer) Scmer {
			return EqualSQL(a[0], a[1])
		},
		true,
	})
	Declare(&Globalenv, &Declaration{
		"!", "negates the boolean value",
		1, 1,
		[]DeclarationParameter{
			DeclarationParameter{"value", "bool", "value"},
		}, "bool",
		func(a ...Scmer) Scmer {
			return NewBool(!a[0].Bool())
		},
		true,
	})
	Declare(&Globalenv, &Declaration{
		"not", "negates the boolean value",
		1, 1,
		[]DeclarationParameter{
			DeclarationParameter{"value", "bool", "value"},
		}, "bool",
		func(a ...Scmer) Scmer {
			return NewBool(!a[0].Bool())
		},
		true,
	})
	Declare(&Globalenv, &Declaration{
		"nil?", "returns true if value is nil",
		1, 1,
		[]DeclarationParameter{
			DeclarationParameter{"value", "any", "value"},
		}, "bool",
		func(a ...Scmer) Scmer {
			return NewBool(a[0].IsNil())
		},
		true,
	})
	Declare(&Globalenv, &Declaration{
		"min", "returns the smallest value",
		1, 1000,
		[]DeclarationParameter{
			DeclarationParameter{"value...", "number|string", "value"},
		}, "number|string",
		func(a ...Scmer) Scmer {
			var result Scmer
			for _, v := range a {
				if result.IsNil() {
					result = v
				} else if !v.IsNil() && Less(v, result) {
					result = v
				}
			}
			return result
		},
		true,
	})
	Declare(&Globalenv, &Declaration{
		"max", "returns the highest value",
		1, 1000,
		[]DeclarationParameter{
			DeclarationParameter{"value...", "number|string", "value"},
		}, "number|string",
		func(a ...Scmer) Scmer {
			var result Scmer
			for _, v := range a {
				if result.IsNil() {
					result = v
				} else if !v.IsNil() && Less(result, v) {
					result = v
				}
			}
			return result
		},
		true,
	})
	Declare(&Globalenv, &Declaration{
		"floor", "rounds the number down",
		1, 1,
		[]DeclarationParameter{
			DeclarationParameter{"value", "number", "value"},
		}, "number",
		func(a ...Scmer) Scmer {
			return NewFloat(math.Floor(a[0].Float()))
		},
		true,
	})
	Declare(&Globalenv, &Declaration{
		"ceil", "rounds the number up",
		1, 1,
		[]DeclarationParameter{
			DeclarationParameter{"value", "number", "value"},
		}, "number",
		func(a ...Scmer) Scmer {
			return NewFloat(math.Ceil(a[0].Float()))
		},
		true,
	})
	Declare(&Globalenv, &Declaration{
		"round", "rounds the number",
		1, 1,
		[]DeclarationParameter{
			DeclarationParameter{"value", "number", "value"},
		}, "number",
		func(a ...Scmer) Scmer {
			return NewFloat(math.Round(a[0].Float()))
		},
		true,
	})
}<|MERGE_RESOLUTION|>--- conflicted
+++ resolved
@@ -61,7 +61,6 @@
 			DeclarationParameter{"value...", "number", "values to add"},
 		}, "number",
 		func(a ...Scmer) Scmer {
-<<<<<<< HEAD
 			// Fast path: accumulate ints until first non-int, then promote to float if needed
 			var sumInt int64
 			i := 0
@@ -87,34 +86,6 @@
 				sumFloat += v.Float()
 			}
 			return NewFloat(sumFloat)
-=======
-			// Return nil if any argument is nil
-			for _, i := range a {
-				if i == nil {
-					return nil
-				}
-			}
-			// Fast path: if all args are int64, keep result as int64
-			allInts := true
-			sumInt := int64(0)
-			for _, i := range a {
-				if v, ok := i.(int64); ok {
-					sumInt += v
-				} else {
-					allInts = false
-					break
-				}
-			}
-			if allInts {
-				return sumInt
-			}
-			// Fallback: accumulate as float64 for mixed types
-			sumFloat := float64(0)
-			for _, i := range a {
-				sumFloat += ToFloat(i)
-			}
-			return sumFloat
->>>>>>> de0f4189
 		},
 		true,
 	})
@@ -125,7 +96,6 @@
 			DeclarationParameter{"value...", "number", "values"},
 		}, "number",
 		func(a ...Scmer) Scmer {
-<<<<<<< HEAD
 			// Nil short-circuit
 			for _, v := range a {
 				if v.IsNil() {
@@ -155,37 +125,6 @@
 				diffFloat -= a[i].Float()
 			}
 			return NewFloat(diffFloat)
-=======
-			// Return nil if any argument is nil
-			for _, v := range a {
-				if v == nil {
-					return nil
-				}
-			}
-			// If all args are ints, keep int64
-			allInts := true
-			diffInt := int64(0)
-			if v0, ok := a[0].(int64); ok {
-				diffInt = v0
-				for _, i := range a[1:] {
-					if vv, ok := i.(int64); ok {
-						diffInt -= vv
-					} else {
-						allInts = false
-						break
-					}
-				}
-				if allInts {
-					return diffInt
-				}
-			}
-			// Fallback to float arithmetic
-			diffFloat := ToFloat(a[0])
-			for _, i := range a[1:] {
-				diffFloat -= ToFloat(i)
-			}
-			return diffFloat
->>>>>>> de0f4189
 		},
 		true,
 	})
@@ -196,94 +135,40 @@
 			DeclarationParameter{"value...", "number", "values"},
 		}, "number",
 		func(a ...Scmer) Scmer {
-<<<<<<< HEAD
+			prodInt := a[0].Int()
+			i := 1
+			for i < len(a) && a[i].IsInt() {
+				prodInt *= a[i].Int()
+				i++
+			}
+			if i == len(a) {
+				return NewInt(prodInt)
+			}
+			prodFloat := float64(prodInt)
+			for ; i < len(a); i++ {
+				if a[i].IsNil() {
+					return NewNil()
+				}
+				prodFloat *= a[i].Float()
+			}
+			return NewFloat(prodFloat)
+		},
+		true,
+	})
+	Declare(&Globalenv, &Declaration{
+		"/", "divides two or more numbers from the first one",
+		2, 1000,
+		[]DeclarationParameter{
+			DeclarationParameter{"value...", "number", "values"},
+		}, "number",
+		func(a ...Scmer) Scmer {
 			// Nil short-circuit
 			for _, v := range a {
 				if v.IsNil() {
 					return NewNil()
 				}
 			}
-			// Int-first multiply, then promote to float if needed
-			if a[0].IsInt() {
-				prodInt := a[0].Int()
-				i := 1
-				for i < len(a) && a[i].IsInt() {
-					prodInt *= a[i].Int()
-					i++
-				}
-				if i == len(a) {
-					return NewInt(prodInt)
-				}
-				prodFloat := float64(prodInt)
-				for ; i < len(a); i++ {
-					prodFloat *= a[i].Float()
-				}
-				return NewFloat(prodFloat)
-			}
-			// Float mode from the start
-			prodFloat := a[0].Float()
-			for i := 1; i < len(a); i++ {
-				prodFloat *= a[i].Float()
-			}
-			return NewFloat(prodFloat)
-=======
-			// Return nil if any argument is nil
-			for _, v := range a {
-				if v == nil {
-					return nil
-				}
-			}
-			// If all args are ints, keep int64
-			allInts := true
-			prodInt := int64(1)
-			if v0, ok := a[0].(int64); ok {
-				prodInt = v0
-				for _, i := range a[1:] {
-					if vv, ok := i.(int64); ok {
-						prodInt *= vv
-					} else {
-						allInts = false
-						break
-					}
-				}
-				if allInts {
-					return prodInt
-				}
-			}
-			// Fallback to float arithmetic
-			prodFloat := ToFloat(a[0])
-			for _, i := range a[1:] {
-				prodFloat *= ToFloat(i)
-			}
-			return prodFloat
->>>>>>> de0f4189
-		},
-		true,
-	})
-	Declare(&Globalenv, &Declaration{
-		"/", "divides two or more numbers from the first one",
-		2, 1000,
-		[]DeclarationParameter{
-			DeclarationParameter{"value...", "number", "values"},
-		}, "number",
-		func(a ...Scmer) Scmer {
-<<<<<<< HEAD
-			// Nil short-circuit
-			for _, v := range a {
-				if v.IsNil() {
-					return NewNil()
-				}
-			}
 			v := a[0].Float()
-=======
-			// Return nil if any argument is nil
-			for _, v := range a {
-				if v == nil {
-					return nil
-				}
-			}
-			v := ToFloat(a[0])
->>>>>>> de0f4189
 			for _, i := range a[1:] {
 				v /= i.Float()
 			}
